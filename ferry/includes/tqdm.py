<<<<<<< HEAD
from typing import Any, Generic, Iterable, Iterator, TypeVar

=======
# pylint: skip-file
"""
tqdm handler for customization
(i.e. disable progress bars in production)
"""
>>>>>>> 241f2786
from tqdm import tqdm as std_tqdm

_T = TypeVar("_T")

<<<<<<< HEAD

class tqdm(std_tqdm, Iterator[_T], Generic[_T]):
    def __init__(self, iterable: Iterable[_T], *args: Any, **kwargs: Any) -> None:
        super().__init__(iterable, *args, disable=None, **kwargs)
=======
class tqdm(std_tqdm):
    """
    Custom tqdm handler
    """

    def __init__(self, *args, **kwargs):
        super().__init__(*args, disable=None, **kwargs)
>>>>>>> 241f2786
<|MERGE_RESOLUTION|>--- conflicted
+++ resolved
@@ -1,28 +1,15 @@
-<<<<<<< HEAD
-from typing import Any, Generic, Iterable, Iterator, TypeVar
-
-=======
 # pylint: skip-file
 """
 tqdm handler for customization
 (i.e. disable progress bars in production)
 """
->>>>>>> 241f2786
 from tqdm import tqdm as std_tqdm
 
-_T = TypeVar("_T")
 
-<<<<<<< HEAD
-
-class tqdm(std_tqdm, Iterator[_T], Generic[_T]):
-    def __init__(self, iterable: Iterable[_T], *args: Any, **kwargs: Any) -> None:
-        super().__init__(iterable, *args, disable=None, **kwargs)
-=======
 class tqdm(std_tqdm):
     """
     Custom tqdm handler
     """
 
     def __init__(self, *args, **kwargs):
-        super().__init__(*args, disable=None, **kwargs)
->>>>>>> 241f2786
+        super().__init__(*args, disable=None, **kwargs)