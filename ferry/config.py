<<<<<<< HEAD
import functools
import getpass
import os
import pathlib
from typing import Callable

=======
# pylint: skip-file
>>>>>>> 241f2786
"""
Contains configurations and settings used by the rest of the project.
Any settings in here can be overriden by config_private.py.
"""

import functools
import getpass
import os
import pathlib

_PROJECT_DIR = pathlib.Path(__file__).resolve().parent.parent

DATA_DIR = _PROJECT_DIR / "data"
RESOURCE_DIR = _PROJECT_DIR / "resources"

# CAS Authentication
#
# When off campus and not connected to the Yale VPN, you must use cookie-based authentication.
# The credentials are only used if CAS_USE_COOKIE is set to False, and the cookie data is
# only used when CAS_USE_COOKIE is set to True.
#
# The latter three settings can also be set to a function. The function should return the
# specified setting when called.
<<<<<<< HEAD
CAS_USE_COOKIE: bool = True
CAS_CREDENTIAL_NETID: Callable[[], str] = functools.lru_cache(
    lambda: input("Yale NetId: ")
)
CAS_CREDENTIAL_PASSWORD: Callable[[], str] = functools.lru_cache(
    lambda: getpass.getpass()
)
CAS_COOKIE_CASTGC: Callable[[], str] = functools.lru_cache(
    lambda: input("CASTGC Cookie: ")
)
=======
CAS_USE_COOKIE = True
CAS_CREDENTIAL_NETID = functools.lru_cache(lambda: input("Yale NetId: "))
CAS_CREDENTIAL_PASSWORD = functools.lru_cache(getpass.getpass)
CAS_COOKIE_CASTGC = functools.lru_cache(lambda: input("CASTGC Cookie: "))
>>>>>>> 241f2786


# Database
DATABASE_CONNECT_STRING: str = os.environ.get(
    "POSTGRES_URI", "postgresql+psycopg2://postgres:thisisapassword@localhost/postgres"
)

# Enable overrides from config_private.py
try:
    from ferry.config_private import *  # type: ignore
except ModuleNotFoundError:
    pass<|MERGE_RESOLUTION|>--- conflicted
+++ resolved
@@ -1,13 +1,4 @@
-<<<<<<< HEAD
-import functools
-import getpass
-import os
-import pathlib
-from typing import Callable
-
-=======
 # pylint: skip-file
->>>>>>> 241f2786
 """
 Contains configurations and settings used by the rest of the project.
 Any settings in here can be overriden by config_private.py.
@@ -31,32 +22,19 @@
 #
 # The latter three settings can also be set to a function. The function should return the
 # specified setting when called.
-<<<<<<< HEAD
-CAS_USE_COOKIE: bool = True
-CAS_CREDENTIAL_NETID: Callable[[], str] = functools.lru_cache(
-    lambda: input("Yale NetId: ")
-)
-CAS_CREDENTIAL_PASSWORD: Callable[[], str] = functools.lru_cache(
-    lambda: getpass.getpass()
-)
-CAS_COOKIE_CASTGC: Callable[[], str] = functools.lru_cache(
-    lambda: input("CASTGC Cookie: ")
-)
-=======
 CAS_USE_COOKIE = True
 CAS_CREDENTIAL_NETID = functools.lru_cache(lambda: input("Yale NetId: "))
 CAS_CREDENTIAL_PASSWORD = functools.lru_cache(getpass.getpass)
 CAS_COOKIE_CASTGC = functools.lru_cache(lambda: input("CASTGC Cookie: "))
->>>>>>> 241f2786
 
 
 # Database
-DATABASE_CONNECT_STRING: str = os.environ.get(
+DATABASE_CONNECT_STRING = os.environ.get(
     "POSTGRES_URI", "postgresql+psycopg2://postgres:thisisapassword@localhost/postgres"
 )
 
 # Enable overrides from config_private.py
 try:
-    from ferry.config_private import *  # type: ignore
+    from ferry.config_private import *
 except ModuleNotFoundError:
     pass